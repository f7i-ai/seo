--- conflicted
+++ resolved
@@ -9,11 +9,7 @@
 from urllib.parse import urlparse
 import os
 from dotenv import load_dotenv
-<<<<<<< HEAD
-import google.generativeai as genai
-=======
 import google.generativeai as genai  # type: ignore
->>>>>>> bcdb76e9
 import openai
 from bs4 import BeautifulSoup
 from pydantic import BaseModel, Field
@@ -33,7 +29,6 @@
     external_references: int = 3
 
 
-<<<<<<< HEAD
 class InternalLink(BaseModel):
     anchor_text: str = Field(description="The text to be linked")
     suggested_url: str = Field(description="Suggested internal page URL")
@@ -59,6 +54,8 @@
     image_prompt: str = Field(description="Prompt for generating hero image")
     image_url: Optional[str] = Field(
         default=None, description="URL or path to generated image")
+    local_image_path: Optional[str] = Field(
+        default=None, description="Local path to generated image")
     internal_links: List[InternalLink] = Field(
         default_factory=list, description="Internal link opportunities")
     external_links: List[ExternalLink] = Field(
@@ -80,37 +77,16 @@
         description="Recommended content structure")
     raw_response: Optional[str] = Field(
         default=None, description="Raw response for debugging")
-=======
-@dataclass
-class BlogPost:
-    keyword: str
-    meta_title: str
-    meta_description: str
-    title: str
-    body: str
-    image_prompt: str
-    image_url: Optional[str] = None
-    local_image_path: Optional[str] = None
-    internal_links: Optional[List[str]] = None
-    external_links: Optional[List[str]] = None
->>>>>>> bcdb76e9
 
 
 class SEOContentGenerator:
     def __init__(self):
-<<<<<<< HEAD
-        # Initialize Gemini client
-        genai.configure(api_key=os.getenv('GEMINI_API_KEY'))
-        self.gemini_model = genai.GenerativeModel('gemini-2.5-pro')
-
-        # Initialize OpenAI client
-=======
         # Configure Gemini 2.5 Pro
         genai.configure(api_key=os.getenv('GEMINI_API_KEY'))  # type: ignore
         self.gemini_model = genai.GenerativeModel(  # type: ignore
-            'gemini-2.5-pro-preview-03-25')
-
->>>>>>> bcdb76e9
+            'gemini-2.5-pro')
+
+        # Initialize OpenAI client
         self.openai_client = openai.OpenAI(
             api_key=os.getenv('OPENAI_API_KEY')
         )
@@ -234,13 +210,8 @@
                 return True
         return False
 
-<<<<<<< HEAD
-    def research_keyword_with_gemini(self, keyword: str, serp_data: List[Dict[str, Any]] = None) -> ResearchData:
+    def research_keyword_with_gemini(self, keyword: str, serp_data: Optional[List[Dict[str, Any]]] = None) -> ResearchData:
         """Use Gemini to analyze keyword and competition with structured output"""
-=======
-    def research_keyword_with_gemini(self, keyword: str, serp_data: Optional[List[Dict[str, Any]]] = None) -> Dict[str, Any]:
-        """Use Gemini to analyze keyword and competition"""
->>>>>>> bcdb76e9
 
         print(f"    🔍 Starting deep research for keyword: '{keyword}'")
         start_time = time.time()
@@ -272,7 +243,6 @@
         Conduct COMPREHENSIVE deep research on the keyword: "{keyword}"
         {serp_analysis}
         
-<<<<<<< HEAD
         Analyze the keyword and provide detailed insights in these areas:
         
         1. SEARCH INTENT ANALYSIS:
@@ -313,46 +283,6 @@
         Focus specifically on maintenance management, industrial operations, CMMS, and related B2B software topics.
         
         Respond with structured JSON output matching the ResearchData schema.
-=======
-        Use web search to gather current information about:
-        - Latest industry trends related to this keyword
-        - Recent developments in maintenance management and CMMS
-        - Current best practices and emerging technologies
-        - Authoritative sources and industry reports
-        
-        Then perform detailed analysis and output in this EXACT structured markdown format:
-
-        # Research Analysis: {keyword}
-
-        ## Search Intent Analysis
-        [What are users really looking for? What stage of buyer's journey? What problems are they solving?]
-
-        ## Content Gap Analysis  
-        [What topics are missing from current top-ranking pages? What questions aren't answered? What depth is lacking?]
-
-        ## User Pain Points & Questions
-        [What specific challenges do maintenance managers face? Most common questions? Market misconceptions?]
-
-        ## Semantic Keywords & Related Terms
-        [Provide 20+ related keywords, LSI terms, technical terminology, question-based long-tail keywords - one per line with bullets]
-
-        ## Content Angle Recommendations
-        [Unique angles to outrank current results, better content formats, specific hooks and value propositions]
-
-        ## Competitive Landscape
-        [Competitor content strengths/weaknesses, differentiation opportunities. Avoid similarities to getmaintainx.com, limblecmms.com, upkeep.com]
-
-        ## Recommended Content Structure
-        [Detailed outline with H2/H3 headings, key points for each section, optimal content length]
-
-        ## Industry Trends & Developments
-        [Latest trends in maintenance management, CMMS developments, emerging technologies]
-
-        ## Authoritative Sources
-        [Industry reports, research studies, expert sources to reference]
-
-        Use this EXACT format with these EXACT headings. Focus on maintenance management, industrial operations, CMMS, and B2B software topics.
->>>>>>> bcdb76e9
         """
 
         print(
@@ -362,26 +292,7 @@
             print(f"    🤖 Calling Gemini API...")
             api_start = time.time()
 
-<<<<<<< HEAD
-            # Generate content with structured output
-            response = self.gemini_model.generate_content(
-                research_prompt,
-                generation_config=genai.GenerationConfig(
-                    temperature=0.3,
-                    max_output_tokens=4000,
-                    response_mime_type="application/json",
-                    response_schema=ResearchData
-                )
-            )
-
-            api_time = time.time() - api_start
-            print(f"    ⏱️  Gemini API call took {api_time:.2f} seconds")
-
-            # Parse the structured response
-            research_data = ResearchData.model_validate_json(response.text)
-            print(f"    ✅ Successfully parsed structured response")
-=======
-            # Add retry logic for rate limiting
+            # Add retry logic for rate limiting with structured output
             max_retries = 3
             response = None
             for attempt in range(max_retries):
@@ -390,7 +301,9 @@
                         research_prompt,
                         generation_config=genai.types.GenerationConfig(  # type: ignore
                             temperature=0.3,
-                            max_output_tokens=4000,  # Reduced for free tier
+                            max_output_tokens=4000,
+                            response_mime_type="application/json",
+                            response_schema=ResearchData
                         )
                     )
                     break  # Success, exit retry loop
@@ -412,32 +325,9 @@
             api_time = time.time() - api_start
             print(f"    ⏱️  Gemini API call took {api_time:.2f} seconds")
 
-            # Get the text content
-            response_text = response.text
-            response_length = len(response_text)
-            print(f"    📄 Received response ({response_length} characters)")
-
-            # Show first 200 chars of response for debugging
-            preview = response_text[:200].replace('\n', ' ')
-            print(f"    👀 Response preview: {preview}...")
-
-            # Parse markdown response into structured data
-            print(f"    🔧 Parsing markdown response...")
-            research_data = self._parse_research_markdown(
-                response_text, keyword)
-
-            if research_data:
-                print(
-                    f"    ✅ Successfully parsed markdown with {len(research_data)} sections")
-                print(
-                    f"    🔑 Research data keys: {list(research_data.keys())}")
-            else:
-                print(f"    ❌ Failed to parse markdown response")
-                research_data = {
-                    "error": "Failed to parse research data",
-                    "raw_response": response_text[:500]
-                }
->>>>>>> bcdb76e9
+            # Parse the structured JSON response
+            research_data = ResearchData.model_validate_json(response.text)
+            print(f"    ✅ Successfully parsed structured response")
 
             total_time = time.time() - start_time
             print(
@@ -460,155 +350,12 @@
                 raw_response=str(e)
             )
 
-<<<<<<< HEAD
     def generate_content_with_gemini(self, keyword: str, research_data: ResearchData) -> BlogPost:
         """Generate high-quality blog content using Gemini with structured output"""
-=======
-    def _parse_research_markdown(self, markdown_text: str, keyword: str) -> Dict[str, Any]:
-        """Parse structured markdown research into dictionary"""
-        try:
-            # Clean the text
-            text = markdown_text.strip()
-
-            # Extract sections using regex
-            sections: Dict[str, Any] = {}
-            sections['keyword'] = keyword
-
-            # Define section patterns
-            patterns = {
-                'search_intent': r'## Search Intent Analysis\s*\n(.*?)(?=##|$)',
-                'content_gaps': r'## Content Gap Analysis\s*\n(.*?)(?=##|$)',
-                'pain_points': r'## User Pain Points & Questions\s*\n(.*?)(?=##|$)',
-                'semantic_keywords': r'## Semantic Keywords & Related Terms\s*\n(.*?)(?=##|$)',
-                'content_angles': r'## Content Angle Recommendations\s*\n(.*?)(?=##|$)',
-                'competitive_landscape': r'## Competitive Landscape\s*\n(.*?)(?=##|$)',
-                'content_structure': r'## Recommended Content Structure\s*\n(.*?)(?=##|$)',
-                'industry_trends': r'## Industry Trends & Developments\s*\n(.*?)(?=##|$)',
-                'authoritative_sources': r'## Authoritative Sources\s*\n(.*?)(?=##|$)'
-            }
-
-            # Extract each section
-            for key, pattern in patterns.items():
-                match = re.search(pattern, text, re.DOTALL | re.IGNORECASE)
-                if match:
-                    sections[key] = match.group(1).strip()
-                else:
-                    sections[key] = ""
-
-            # Parse semantic keywords into list
-            if sections.get('semantic_keywords'):
-                keywords_text = sections['semantic_keywords']
-                # Extract bullet points or lines
-                keywords: List[str] = []
-                for line in keywords_text.split('\n'):
-                    line = line.strip()
-                    if line and (line.startswith('-') or line.startswith('•') or line.startswith('*')):
-                        keyword = line.lstrip('-•* ').strip()
-                        if keyword:
-                            keywords.append(keyword)
-                sections['semantic_keywords_list'] = keywords
-
-            return sections
-
-        except Exception as e:
-            print(f"    ❌ Error parsing markdown: {e}")
-            return {"error": f"Markdown parsing failed: {e}", "raw_response": markdown_text[:500]}
-
-    def _parse_content_markdown(self, markdown_text: str) -> Optional[Dict[str, Any]]:
-        """Parse structured markdown content into dictionary"""
-        try:
-            text = markdown_text.strip()
-            content = {}
-
-            # Extract sections using regex - handle H2 sections within BODY_CONTENT
-            patterns = {
-                'meta_title': r'## META_TITLE\s*\n(.*?)(?=##\s+(?:META_DESCRIPTION|MAIN_TITLE|BODY_CONTENT|IMAGE_PROMPT|INTERNAL_LINKS|EXTERNAL_LINKS)|$)',
-                'meta_description': r'## META_DESCRIPTION\s*\n(.*?)(?=##\s+(?:META_TITLE|MAIN_TITLE|BODY_CONTENT|IMAGE_PROMPT|INTERNAL_LINKS|EXTERNAL_LINKS)|$)',
-                'title': r'## MAIN_TITLE\s*\n(.*?)(?=##\s+(?:META_TITLE|META_DESCRIPTION|BODY_CONTENT|IMAGE_PROMPT|INTERNAL_LINKS|EXTERNAL_LINKS)|$)',
-                'body': r'## BODY_CONTENT\s*\n(.*?)(?=##\s+(?:IMAGE_PROMPT|INTERNAL_LINKS|EXTERNAL_LINKS)|$)',
-                'image_prompt': r'## IMAGE_PROMPT\s*\n(.*?)(?=##\s+(?:META_TITLE|META_DESCRIPTION|MAIN_TITLE|BODY_CONTENT|INTERNAL_LINKS|EXTERNAL_LINKS)|$)',
-                'internal_links_raw': r'## INTERNAL_LINKS\s*\n(.*?)(?=##\s+(?:META_TITLE|META_DESCRIPTION|MAIN_TITLE|BODY_CONTENT|IMAGE_PROMPT|EXTERNAL_LINKS)|$)',
-                'external_links_raw': r'## EXTERNAL_LINKS\s*\n(.*?)(?=##\s+(?:META_TITLE|META_DESCRIPTION|MAIN_TITLE|BODY_CONTENT|IMAGE_PROMPT|INTERNAL_LINKS)|$)'
-            }
-
-            # Extract each section
-            for key, pattern in patterns.items():
-                match = re.search(pattern, text, re.DOTALL | re.IGNORECASE)
-                if match:
-                    content[key] = match.group(1).strip()
-                else:
-                    content[key] = ""
-
-            # Parse internal links
-            internal_links = []
-            if content.get('internal_links_raw'):
-                for line in content['internal_links_raw'].split('\n'):
-                    line = line.strip()
-                    if line.startswith('-'):
-                        # Parse format: - [Anchor text] -> /url/path (Context: description)
-                        link_match = re.search(
-                            r'-\s*\[(.*?)\]\s*->\s*(\S+)\s*\(Context:\s*(.*?)\)', line)
-                        if link_match:
-                            internal_links.append({
-                                'anchor_text': str(link_match.group(1).strip()),
-                                'suggested_url': str(link_match.group(2).strip()),
-                                'context': str(link_match.group(3).strip())
-                            })
-            content['internal_links'] = internal_links
-
-            # Parse external links
-            external_links = []
-            if content.get('external_links_raw'):
-                for line in content['external_links_raw'].split('\n'):
-                    line = line.strip()
-                    if line.startswith('-'):
-                        # Parse format: - [Anchor text] -> https://url.com (Context: description)
-                        link_match = re.search(
-                            r'-\s*\[(.*?)\]\s*->\s*(\S+)\s*\(Context:\s*(.*?)\)', line)
-                        if link_match:
-                            external_links.append({
-                                'anchor_text': str(link_match.group(1).strip()),
-                                'url': str(link_match.group(2).strip()),
-                                'context': str(link_match.group(3).strip())
-                            })
-            content['external_links'] = external_links
-
-            # Clean up bracket placeholders in text fields
-            for key in ['meta_title', 'meta_description', 'title', 'body', 'image_prompt']:
-                if content.get(key):
-                    # Remove markdown bracket placeholders like [Less than 60 characters...]
-                    content[key] = re.sub(r'^\[.*?\]\s*', '', content[key])
-
-            return content
-
-        except Exception as e:
-            print(f"    ❌ Error parsing content markdown: {e}")
-            return None
-
-    def generate_content_with_gemini(self, keyword: str, research_data: Dict[str, Any]) -> Optional[BlogPost]:
-        """Generate high-quality blog content using Gemini"""
-
-        # Create simplified research summary for the prompt
-        research_summary = ""
-        if 'search_intent' in research_data:
-            research_summary += f"Search Intent: {research_data['search_intent'][:200]}...\n"
-        if 'semantic_keywords_list' in research_data:
-            # First 10 keywords
-            keywords = research_data['semantic_keywords_list'][:10]
-            research_summary += f"Related Keywords: {', '.join(keywords)}\n"
-        if 'content_angles' in research_data:
-            research_summary += f"Content Angles: {research_data['content_angles'][:200]}...\n"
-
->>>>>>> bcdb76e9
         content_prompt = f"""
         Write a comprehensive, in-depth blog post for the keyword: "{keyword}"
         
-<<<<<<< HEAD
         Research insights: {research_data.model_dump_json(indent=2)}
-=======
-        Research insights:
-        {research_summary}
->>>>>>> bcdb76e9
         
         CRITICAL REQUIREMENTS:
         - MINIMUM 2500 words in the BODY_CONTENT section - this is NON-NEGOTIABLE
@@ -625,7 +372,11 @@
         - Include troubleshooting guides, best practices, and implementation steps
         - Add technical details, calculations, and industry standards where relevant
         
-<<<<<<< HEAD
+        For external_links array, provide 3 objects with:
+        - "anchor_text": the text to be linked  
+        - "url": actual external URL to authoritative sources
+        - "context": where this link should appear in the content
+        
         Also provide:
         - Image generation prompt for a relevant hero image
         
@@ -633,58 +384,7 @@
         """
 
         try:
-            response = self.gemini_model.generate_content(
-                content_prompt,
-                generation_config=genai.GenerationConfig(
-                    temperature=0.4,
-                    max_output_tokens=8000,
-                    response_mime_type="application/json",
-                    response_schema=BlogPost
-                )
-            )
-
-            # Parse the structured response
-            blog_post = BlogPost.model_validate_json(response.text)
-            print(f"✅ Successfully generated structured blog post")
-
-            return blog_post
-=======
-        Output in this EXACT structured markdown format:
-
-        # Blog Post: {keyword}
-
-        ## META_TITLE
-        [Less than 60 characters, compelling and SEO-optimized]
-
-        ## META_DESCRIPTION  
-        [150-160 characters, includes keyword and call-to-action]
-
-        ## MAIN_TITLE
-        [Engaging H1 that includes the target keyword]
-
-        ## BODY_CONTENT
-        [MINIMUM 2500 words in clean Markdown format with proper H2 and H3 headings. This should be a comprehensive, detailed article covering all aspects of the topic. Include introduction, multiple main sections, practical guidance, examples, best practices, and conclusion.]
-
-        ## IMAGE_PROMPT
-        [Detailed prompt for generating a relevant hero image related to the keyword]
-
-        ## INTERNAL_LINKS
-        - [Anchor text for link 1] -> /suggested/url/path1 (Context: where this appears in the content)
-        - [Anchor text for link 2] -> /suggested/url/path2 (Context: where this appears in the content)
-        - [Anchor text for link 3] -> /suggested/url/path3 (Context: where this appears in the content)
-        - [Anchor text for link 4] -> /suggested/url/path4 (Context: where this appears in the content)
-        - [Anchor text for link 5] -> /suggested/url/path5 (Context: where this appears in the content)
-
-        ## EXTERNAL_LINKS
-        - [Anchor text for external link 1] -> https://authoritative-source1.com (Context: where this appears in the content)
-        - [Anchor text for external link 2] -> https://authoritative-source2.com (Context: where this appears in the content)
-        - [Anchor text for external link 3] -> https://authoritative-source3.com (Context: where this appears in the content)
-
-        REMEMBER: The BODY_CONTENT section must be at least 2500 words. Write a thorough, comprehensive article that covers the topic in depth.
-        """
-
-        try:
-            # Add retry logic for rate limiting
+            # Add retry logic for rate limiting with structured output
             max_retries = 3
             response = None
             for attempt in range(max_retries):
@@ -693,36 +393,30 @@
                         content_prompt,
                         generation_config=genai.types.GenerationConfig(  # type: ignore
                             temperature=0.4,
-                            max_output_tokens=12000,  # Increased for full 4000-word content
+                            max_output_tokens=8000,
+                            response_mime_type="application/json",
+                            response_schema=BlogPost
                         )
                     )
                     break  # Success, exit retry loop
 
                 except Exception as e:
                     if "429" in str(e) or "quota" in str(e).lower():
-                        wait_time = min(60 * (attempt + 1),
-                                        300)  # Max 5 minutes
-                        print(
-                            f"    ⏳ Rate limit hit, waiting {wait_time}s (attempt {attempt + 1}/{max_retries})")
-                        if attempt < max_retries - 1:  # Don't wait on last attempt
+                        wait_time = min(60 * (attempt + 1), 300)
+                        print(f"    ⏳ Rate limit hit, waiting {wait_time}s (attempt {attempt + 1}/{max_retries})")
+                        if attempt < max_retries - 1:
                             time.sleep(wait_time)
                             continue
-                    raise e  # Re-raise if not rate limit or last attempt
+                    raise e
 
             if response is None:
                 raise Exception("Failed to get response from Gemini API")
 
-            # Get the text content
-            response_text = response.text
-
-            # Parse markdown response into structured data
-            print(f"    🔧 Parsing markdown content response...")
-            content_data = self._parse_content_markdown(response_text)
-
-            if not content_data:
-                print(f"Could not parse markdown from content response")
-                return None
->>>>>>> bcdb76e9
+            # Parse the structured response
+            blog_post = BlogPost.model_validate_json(response.text)
+            print(f"✅ Successfully generated structured blog post")
+
+            return blog_post
 
         except Exception as e:
             print(f"Error generating content: {e}")
@@ -738,9 +432,8 @@
                 external_links=[]
             )
 
-<<<<<<< HEAD
-    def generate_image_with_openai(self, image_prompt: str) -> Optional[str]:
-        """Generate hero image using OpenAI GPT-Image-1 with industrial scenes"""
+    def generate_image_with_openai(self, image_prompt: str, keyword: str = "", output_dir: str = "generated_content") -> tuple[Optional[str], Optional[str]]:
+        """Generate hero image using OpenAI GPT-Image-1 with enhanced industrial prompts and save it locally"""
         try:
             print(f"    🎨 Original image prompt from Gemini: {image_prompt}")
 
@@ -796,22 +489,63 @@
             image_base64 = response.data[0].b64_json
             image_bytes = base64.b64decode(image_base64)
 
-            # Create safe filename from keyword
-            safe_filename = re.sub(r'[^\w\s-]', '', image_prompt[:50]).strip()
+            # Create safe filename from keyword or image prompt
+            base_name = keyword if keyword else image_prompt
+            safe_filename = re.sub(r'[^\w\s-]', '', base_name[:50]).strip()
             safe_filename = re.sub(r'[-\s]+', '-', safe_filename)
             image_filename = f"{safe_filename}-hero.png"
-            image_path = os.path.join("generated_content", image_filename)
+            
+            # Ensure output directory exists
+            os.makedirs(output_dir, exist_ok=True)
+            image_path = os.path.join(output_dir, image_filename)
 
             # Save image locally
             with open(image_path, 'wb') as f:
                 f.write(image_bytes)
 
             print(f"    ✅ Image generated and saved: {image_path}")
-            return image_path
-=======
+            return None, image_path  # Return (image_url, local_path)
+
         except Exception as e:
-            print(f"Error generating content: {e}")
-            return None
+            print(f"    ❌ Error generating image: {e}")
+            print(f"    🔍 Failed prompt was: '{industrial_prompt if 'industrial_prompt' in locals() else 'undefined'}'")
+
+            # Try simpler fallback prompt
+            try:
+                print(f"    🔄 Trying fallback industrial prompt...")
+                fallback_prompt = "Professional maintenance technician with safety equipment in a modern manufacturing facility with industrial machinery in the background"
+
+                response = self.openai_client.images.generate(
+                    model="gpt-image-1",
+                    prompt=fallback_prompt,
+                    size="1536x1024",
+                    quality="standard",
+                )
+
+                if response.data and response.data[0].b64_json:
+                    image_base64 = response.data[0].b64_json
+                    image_bytes = base64.b64decode(image_base64)
+
+                    # Save fallback image
+                    base_name = keyword if keyword else "fallback"
+                    safe_filename = re.sub(r'[^\w\s-]', '', base_name[:30]).strip()
+                    safe_filename = re.sub(r'[-\s]+', '-', safe_filename)
+                    fallback_filename = f"{safe_filename}-fallback-hero.png"
+                    
+                    os.makedirs(output_dir, exist_ok=True)
+                    fallback_path = os.path.join(output_dir, fallback_filename)
+
+                    with open(fallback_path, 'wb') as f:
+                        f.write(image_bytes)
+
+                    print(f"    ✅ Fallback image generated: {fallback_path}")
+                    return None, fallback_path
+
+            except Exception as fallback_e:
+                print(f"    ❌ Fallback also failed: {fallback_e}")
+
+            # Return None if all attempts failed
+            return None, None
 
     def download_image_from_url(self, image_url: str, keyword: str, output_dir: str = "generated_content") -> Optional[str]:
         """Download image from URL and save locally"""
@@ -887,103 +621,7 @@
             print(f"    ❌ Error saving base64 image: {e}")
             return None
 
-    def generate_image_with_openai(self, image_prompt: str, keyword: str = "", output_dir: str = "generated_content") -> tuple[Optional[str], Optional[str]]:
-        """Generate hero image using OpenAI GPT-4 Image Generation and save it locally"""
-        try:
-            print(f"    🎨 Generating image with prompt: {image_prompt}")
-            print(f"    📏 Prompt length: {len(image_prompt)} characters")
-
-            # Use the actual image prompt from Gemini
-            print(f"    🤖 Calling OpenAI GPT-4 Image Generation API...")
-            response = self.openai_client.images.generate(
-                model="gpt-image-1",
-                prompt=image_prompt,
-                size="1024x1024",
-                quality="medium",
-                n=1,
-            )
-
-            print(f"    ✅ Image generated successfully!")
-            if response.data and len(response.data) > 0:
-                first_image = response.data[0]
-
-                # GPT-4 Image returns base64 data, not URLs
-                if hasattr(first_image, 'b64_json') and first_image.b64_json:
-                    print(f"    📊 Received base64 image data")
-
-                    if keyword:
-                        local_path = self.save_base64_image(
-                            first_image.b64_json, keyword, output_dir)
-                        # For base64 images, we don't have a remote URL
-                        return None, local_path
-                    else:
-                        return None, None
-
-                # Fallback: check for URL (for compatibility with other models)
-                elif hasattr(first_image, 'url') and first_image.url:
-                    image_url = first_image.url
-                    print(f"    🔗 Image URL: {image_url[:50]}...")
-
-                    if keyword:
-                        local_path = self.download_image_from_url(
-                            image_url, keyword, output_dir)
-                        return image_url, local_path
-                    else:
-                        return image_url, None
-                else:
-                    print(f"    ❌ No usable image data in response")
-                    return None, None
-            else:
-                print(f"    ❌ No image data received from OpenAI")
-                return None, None
->>>>>>> bcdb76e9
-
-        except Exception as e:
-            print(
-<<<<<<< HEAD
-                f"    🔍 Failed prompt was: '{industrial_prompt if 'industrial_prompt' in locals() else 'undefined'}'")
-
-            # Try simpler fallback prompt
-            try:
-                print(f"    🔄 Trying fallback industrial prompt...")
-                fallback_prompt = "Professional maintenance technician with safety equipment in a modern manufacturing facility with industrial machinery in the background"
-
-                response = self.openai_client.images.generate(
-                    model="gpt-image-1",
-                    prompt=fallback_prompt,
-                    size="1536x1024",
-                    quality="standard",
-                )
-
-                if response.data and response.data[0].b64_json:
-                    image_base64 = response.data[0].b64_json
-                    image_bytes = base64.b64decode(image_base64)
-
-                    # Save fallback image
-                    fallback_filename = "fallback-industrial-hero.png"
-                    fallback_path = os.path.join(
-                        "generated_content", fallback_filename)
-
-                    with open(fallback_path, 'wb') as f:
-                        f.write(image_bytes)
-
-                    print(f"    ✅ Fallback image generated: {fallback_path}")
-                    return fallback_path
-
-            except Exception as fallback_e:
-                print(f"    ❌ Fallback also failed: {fallback_e}")
-
-            # Return None if all attempts failed
-            return None
-
-    def format_for_prismic(self, blog_post: BlogPost) -> Dict:
-=======
-                f"    ❌ Error generating image with GPT-4 Image Generation: {e}")
-            print(f"    ⚠️  No fallback model - returning None")
-            return None, None
-
     def format_for_prismic(self, blog_post: BlogPost) -> Dict[str, Any]:
->>>>>>> bcdb76e9
         """Format content for Prismic CMS with proper rich text structure"""
 
         # Convert markdown-style content to Prismic rich text format
